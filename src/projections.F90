! This file contains all the projection functionality used in
! pySpline. There are 5 combinations that can yield single solutions. They are:
! 1. point-curve   (1 dof)
! 2. point-surface (2 dof)
! 3. point-volume  (3 dof)
! 4. curve-cruve   (2 dof)
! 5. curve-surface (3 dof)

! Additionally, each combination requires a globlalization function to
! obtain a good startin point for the Newton search if one is not
! already provided. The five combinations of these brute-force
! starting points are also included. 

! Define some parameters used for all projection functions 
#define LSFailMax 2
#define wolfe .001
#define nLine 20

subroutine point_curve(x0, t, k, coef, nctl, ndim, Niter, eps, s, Diff)

  !***DESCRIPTION
  !
  !     Written by Gaetan Kenway
  !
  !     Abstract: point_curve attempts to solve the point inversion problem
  !
  !     Description of Arguments
  !     Input
  !     x0      - Real, array size(ndim) point we are trying to invert
  !     t       - Real, Knot vector. Length nctl+k
  !     k       - Integer, order of B-spline
  !     coef    - Real, Array of B-spline coefficients and weights. Size (ndim, nctl)
  !     nctl    - Integer, Number of control points
  !     ndim    - Integer, spatial dimension of curve
  !     Niter   - Integer, Maximum number of Netwton iterations
  !     eps     - Real - Eculdian Distance Convergence Measure
  !     s       - Real, vector, length(N), guess parameters where C(s)
  !               is closest to x0 
  !
  !     Ouput 
  !     s       - Real, parameter where C(s) is closest to x0
  !     diff    - Real, array, size(ndim)- Distance between x0 and curve(s)

  use precision
  implicit none

  ! Input
  real(kind=realType), intent(in)          :: x0(ndim)
  integer            , intent(in)          :: k, nctl, ndim, niter
  real(kind=realType), intent(in)          :: t(nctl+k)
  real(kind=realType), intent(in)          :: coef(ndim, nctl)
  real(kind=realType), intent(in)          :: eps

  ! Output
  real(kind=realType), intent(out)         :: s, Diff(ndim)

  ! Working
  real(kind=realType)   :: val(ndim), deriv(ndim), deriv2(ndim), step, c, dist, p_diff
  real(kind=realType)   :: grad, hessian,  update, R(ndim), nDist, fval, nfval, pgrad, newPt
  integer               :: m, ii, NLSFail
  logical               :: flag, cflag

  ! Functions
  real(kind=realType)   :: norm

  NLSFail = 0
  iteration_loop: do ii=1, Niter

     ! Evaluate point and its derivatives
     call eval_curve(s, t, k, coef, nctl, ndim, 1, val)
     call eval_curve_deriv(s, t, k, coef, nctl, ndim, deriv)
     call eval_curve_deriv2(s, t, k, coef, nctl, ndim, deriv2)
     
     ! Distance is R, "function value" fval is what we minimize
     R = val - x0
     nDist = norm(R, nDim)
     fval = 0.5*nDist**2

     ! Calculate the Gradient
     grad = dot_product(R, deriv)

     ! Calculate the Hessian
     hessian = dot_product(deriv,deriv) + dot_product(R, deriv2)

     ! Bounds checking
     flag = .False.
     if (s < t(1) + eps .and. grad >= 0.0) then
        flag = .True. 
        s = t(1)
     end if

     if (s > t(nctl + k)-eps .and. grad <= 0.0) then
        flag = .True. 
        s = t(nctl + k)
     end if

     if (flag) then
        grad = 0.0
        hessian = 1.0
     end if

     ! Check the norm of the gradient
     if (abs(grad) <  eps) then
        exit iteration_loop
     end if

     ! "Invert" the hessian 
     update = grad/hessian
     update = -update
     pgrad = update*grad !dot_product(update, grad)

     ! Check that this is the descent direction
     if (pgrad >= 0.0) then
        update = -grad/norm(grad, 1)
        pgrad = update*grad !dot_product(update, grad)
     end if

     step = 1.0
     nDist = 0.0
     lineLoop: do m=1, nLine
        newPt = s + step*update
        cflag = .False. ! Check if the constraint is applied

        if (newpt > t(nctl+k)) then
           cflag = .True. 
           newPt = t(nctl+k)
        end if
        if (newPt < t(1)) then
           cflag = .True. 
           newpt = t(1)
        end if
        
        ! Evaluate the new point
        call eval_curve(newPt, t, k, coef, nctl, ndim, 1, val)

        ! Distance is R, "function value" fval is what we minimize
        R = val - x0
        nDist = norm(R, nDim)
        nfVal = 0.5*nDist**2
        
        ! Check if the new point satisfies the wolfe condition
        if ( nfval < fval + pgrad * wolfe * step ) then
           dist = ndist
           exit lineloop
        end if

        ! Calculate the new step length
        if ( cflag ) then
           ! If the constraints are applied - and the new point
           ! doesn't satisfy the Wolfe conditions, it doesn't make
           ! sense to apply a quadratic approximation
           step = 0.25 * step
        else
           ! c = nfval - fval - pgrad * step is always positive since
           ! nfval - fval > pgrad * wolfe * step > pgrad * step
           c = ( ( nfval - fval ) - pgrad * step )
           step = - step * step * pgrad/( 2.0 * c ) 
           ! This update is always less than the original step length
        end if
     end do lineloop

     if ( m == nLine+1 ) then
        dist = ndist
        nLSFail = nLSFail + 1

        if (NLSFail > LSFailMax) then ! There is nothing more we can do...
           exit Iteration_loop
        end if
     else
        NLSFail = 0
        ! Check if there has been no change in the coordinates
        p_diff = norm(s-newpt, 1)
        if (p_diff < eps) then
           exit Iteration_loop
        end if
     end if

     s = newpt
  end do iteration_loop

  diff = R

end subroutine point_curve

subroutine point_surface(x0, tu, tv, ku, kv, coef, nctlu, nctlv, ndim, niter, eps, u, v, Diff)

  !***DESCRIPTION
  !
  !     Written by Gaetan Kenway
  !
  !     Abstract: point_surface attempts to solve the point inversion problem for a surface
  !
  !     Description of Arguments
  !     Input
  !     x0      - Real, array size(ndim) point we are trying to invert
  !     tu      - Real, Knot vector in u. Length nctlu+ku
  !     tv      - Real, Knot vector in v. Length nctlv+kv
  !     ku      - Integer, order of B-spline in u
  !     kv      - Integer, order of B-spline in v
  !     coef    - Real, Array of B-spline coefficients  Size (ndim, nctlv, nctlu)
  !     nctlu   - Integer, Number of control points in u
  !     nctlv   - Integer, Number of control points in v
  !     ndim    - Integer, Spatial Dimension
  !     Niter   - Integer, Maximum number of Netwton iterations
  !     eps     - Real - Eculdian Distance Convergence Measure
  !
  !     Ouput 
  !     u       - Real, u parameter where S(u, v) is closest to x0
  !     v       - Real, v parameter where S(u, v) is closest to x0
  !     diff    - Real Array size(ndim) - Distance between x0 and S(u, v)

  use precision
  implicit none

  ! Input
  real(kind=realType), intent(in)     :: x0(ndim)
  integer            , intent(in)     :: ku, kv, nctlu, nctlv, ndim, niter
  real(kind=realType), intent(in)     :: tu(nctlu+ku), tv(nctlv+kv)
  real(kind=realType), intent(in)     :: coef(ndim, nctlv, nctlu)
  real(kind=realType), intent(in)     :: eps

  ! Output
  real(kind=realType), intent(inout)  :: u, v
  real(kind=realType), intent(out)    :: diff(ndim)

  ! Working
  real(kind=realType)   :: val(ndim), deriv(ndim, 2), deriv2(ndim, 2, 2)
  real(kind=realType)   :: R(nDim), low(2), high(2), pt(2), newpt(2), update(2)
  real(kind=realType)   :: step, dist, nDist, pgrad, fval, nfval, c, p_diff
  real(kind=realType)   :: grad(2), hessian(2, 2)
  integer               :: i, j, m, NLSFail, ii
  logical               :: flag, cflag

  ! Functions     
  real(kind=realType)                      :: norm

  NLSFail = 0

  ! Set lower and upper bounds for u, v based on knot vector
  low(1) = tu(1)
  low(2) = tv(1)
  high(1) = tu(Nctlu+ku)
  high(2) = tv(Nctlv+kv)

  pt(1) = u
  pt(2) = v

  iteration_loop: do ii=1, niter
     call eval_surface       (pt(1), pt(2), tu, tv, ku, kv, coef, nctlu, nctlv, ndim, 1, 1, val)
     call eval_surface_deriv (pt(1), pt(2), tu, tv, ku, kv, coef, nctlu, nctlv, ndim, deriv)
     call eval_surface_deriv2(pt(1), pt(2), tu, tv, ku, kv, coef, nctlu, nctlv, ndim, deriv2)
        
     ! Distance is R, "function value" fval is what we minimize
     R = val - X0
     nDist = norm(R, nDim)
     fval = 0.5*nDist**2
     
     ! Calculate the Gradient
     do i=1,2
        grad(i) = dot_product(R, deriv(:, i))
     end do
     
     ! Calculate the Hessian
     do j=1, 2
        do i=1, 2
           hessian(i, j) = dot_product(deriv(:, i), deriv(:, j)) + &
                dot_product(R, deriv2(:, i, j))
        end do
     end do

     ! Bounds Checking
     do i=1, 2
        flag = .False.
        if (pt(i) < low(i)+eps .and. grad(i) >= 0.0) then
           flag = .True.
           pt(i) = low(i)
        end if

        if (pt(i) > high(i)-eps .and. grad(i) <= 0.0) then
           flag = .True.
           pt(i) = high(i)
        end if

        if ( flag ) then
           grad(i) = 0.0
           hessian(:, i) = 0.0
           hessian(i, :) = 0.0
           hessian(i, i) = 1.0
        end if
     end do

     if ( norm(grad,2) < eps) then
        exit iteration_loop
     end if
        
     ! Invert the hessian, compute the update and the projected gradient
     call solve_2by2(hessian, grad, update)
     update = -update
     pgrad = dot_product(update, grad)

     !Check that this is a descent direction - 
     !otherwise use the negative gradient    
     if ( pgrad >= 0.0 ) then
        update = -grad/norm(grad, 2)
        pgrad = dot_product(update, grad)
     end if
        
     step = 1.0
     nDist = 0.0
     lineloop: do m=1, nLine
          
        newpt = pt + step * update

        cflag = .False. ! Check if the constraints are applied
        ! Check if the new point exceeds the bounds
        do i=1, 2
           if (newpt(i) > high(i)) then
              cflag = .True.
              newpt(i) = high(i)
           else if (newpt(i) < low(i)) then
              cflag = .True.
              newpt(i) = low(i)
           end if
        end do
           
        ! Re-evaluate new position
        call eval_surface(newpt(1), newpt(2), tu, tv, ku, kv, coef, nctlu, nctlv, ndim, 1, 1, val)

        ! Check if the new function value is lower, 
        ! otherwise adjust the step size
        R = val - X0
        ndist = norm(R, nDim)
        nfval = 0.5*ndist**2

        ! Check if the new point satisfies the wolfe condition
        if ( nfval < fval + pgrad * wolfe * step ) then
           dist = ndist
           exit lineloop
        end if
        
        ! Calculate the new step length
        if ( cflag ) then
           ! If the constraints are applied - and the new point
           ! doesn't satisfy the Wolfe conditions, it doesn't make
           ! sense to apply a quadratic approximation
           step = 0.25 * step
        else
           ! c = nfval - fval - pgrad * step is always positive since
           ! nfval - fval > pgrad * wolfe * step > pgrad * step
           c = ( ( nfval - fval ) - pgrad * step )
           step = - step * step * pgrad/( 2.0 * c ) 
           ! This update is always less than the original step length
        end if
     end do lineloop

     if ( m == nLine + 1 ) then
        dist = ndist
        nLSFail = nLSFail + 1
        if (NLSFail > LSFailMax) then 
           exit Iteration_loop
        end if
     else
        NLSFail = 0
        ! Check if there has been no change in the coordinates
        p_diff = norm(pt-newpt, nDim)
        if (p_diff < eps) then
           exit Iteration_loop
        end if
     end if

     pt = newpt
  end do iteration_loop
     
  ! Set the final values of the parameters and our distance function
  u = pt(1)  
  v = pt(2)
  diff = R

end subroutine point_surface

subroutine point_volume(x0, tu, tv, tw, ku, kv, kw, coef, nctlu, nctlv, nctlw, ndim, &
     niter, eps, u, v, w, Diff)

  !***DESCRIPTION
  !
  !     Written by Gaetan Kenway
  !
  !     Abstract: point_volume attempts to solve the point inversion problem for a volume 
  !
  !     Description of Arguments
  !     Input
  !     x0      - Real, array size(ndim) point we are trying to invert
  !     tu      - Real, Knot vector in u. Length nctlu+ku
  !     tv      - Real, Knot vector in v. Length nctlv+kv
  !     tw      - Real, Knot vector in w. Length nctlw+kw
  !     ku      - Integer, order of B-spline in u
  !     kv      - Integer, order of B-spline in v
  !     kw      - Integer, order of B-spline in w
  !     coef    - Real, Array of B-spline coefficients  Size (ndim, nctlw, nctlv, nctlu)
  !     nctlu   - Integer, Number of control points in u
  !     nctlv   - Integer, Number of control points in v
  !     nctlw   - Integer, Number of control points in w
  !     ndim    - Integer, Spatial Dimension
  !     Niter   - Integer, Maximum number of Netwton iterations
  !     eps     - Real - Eculdian Distance Convergence Measure
  !
  !     Ouput 
  !     u       - Real, u parameters where V(u, v, w) is closest to x0
  !     v       - Real, v parameters where V(u, v, w) is closest to x0
  !     w       - Real, w parameters where V(u, v, w) is closest to x0
  !     diff    - Real Array size(N, ndim) - Distance between x0 and V(u, v, w)

  use precision
  implicit none
  ! Input
  real(kind=realType), intent(in)          :: x0(ndim)
  integer            , intent(in)          :: ku, kv, kw, nctlu, nctlv, nctlw, ndim, niter
  real(kind=realType), intent(in)          :: tu(nctlu+ku), tv(nctlv+kv), tw(nctlw+kw)
  real(kind=realType), intent(in)          :: coef(ndim, nctlw, nctlv, nctlu)
  real(kind=realType), intent(in)          :: eps

  ! Output
  real(kind=realType), intent(inout)       :: u, v, w
  real(kind=realType), intent(out)         :: diff(ndim)

  ! Working
  real(kind=realType)   :: val(ndim), deriv(ndim, 3), deriv2(ndim, 3, 3)
  real(kind=realType)   :: R(nDim), low(3), high(3), pt(3), newpt(3), update(3)
  real(kind=realType)   :: step, dist, nDist, pgrad, fval, nfval, c, p_diff
  real(kind=realType)   :: grad(3), hessian(3, 3)
  integer               :: i, j, m, NLSFail, ii
  logical               :: flag, cflag

  ! Functions     
  real(kind=realType)   :: norm

  NLSFail = 0
  ! Set lower and upper bounds for u, v, w based on knot vector
  low(1) = tu(1)
  low(2) = tv(1)
  low(3) = tw(1)
  high(1) = tu(Nctlu+ku)
  high(2) = tv(Nctlv+kv)
  high(3) = tw(Nctlw+kw)

  pt(1) = u
  pt(2) = v
  pt(3) = w
  
  iteration_loop: do ii=1, niter
     call eval_volume(pt(1), pt(2), pt(3), tu, tv, tw, ku, kv, kw, coef, &
          nctlu, nctlv, nctlw, ndim, 1, 1, 1, val)
     call eval_volume_deriv(pt(1), pt(2), pt(3), tu, tv, tw, ku, kv, kw, coef, &
          nctlu, nctlv, nctlw, ndim, deriv)
     call eval_volume_deriv2(pt(1), pt(2), pt(3), tu, tv, tw, ku, kv, kw, coef, &
          nctlu, nctlv, nctlw, ndim, deriv2)
        
     ! Distance is R, "function value" fval is what we minimize
     R = val - X0
     nDist = norm(R, nDim)
     fval = 0.5*nDist**2
     ! Calculate the Gradient
     do i=1,3
        grad(i) = dot_product(R, deriv(:, i))
     end do

     ! Calculate the Hessian
     do j=1, 3
        do i=1, 3
           hessian(i, j) = dot_product(deriv(:, i), deriv(:, j)) + &
                dot_product(R, deriv2(:, i, j))
        end do
     end do
     
     ! Bounds Checking
     do i=1, 3
        flag = .False.
        if (pt(i) < low(i)+eps .and. grad(i) >= 0.0) then
           flag = .True.
           pt(i) = low(i)
        end if
        
        if (pt(i) > high(i)-eps .and. grad(i) <= 0.0) then
           flag = .True.
           pt(i) = high(i)
        end if

        if ( flag ) then
           grad(i) = 0.0
           hessian(:, i) = 0.0
           hessian(i, :) = 0.0
           hessian(i, i) = 1.0
        end if
     end do

     if (norm(grad,3) < eps) then
        exit iteration_loop
     end if
        
     ! Invert the hessian, compute the update and the projected gradient
     call solve_3by3(hessian, grad, update)

     update = -update
     pgrad = dot_product(update, grad)
     
     !Check that this is a descent direction - 
     !otherwise use the negative gradient    
     if ( pgrad >= 0.0 ) then
        update = -grad/norm(grad, 3)
        pgrad = dot_product(update, grad)
     end if
        
     step = 1.0
     nDist = 0.0
     lineloop: do m=1, nLine
          
        newpt = pt + step * update
           
        cflag = .False. ! Check if the constraints are applied
        ! Check if the new point exceeds the bounds
        do i=1, 3
           if (newpt(i) > high(i)) then
              cflag = .True.
              newpt(i) = high(i)
           else if (newpt(i) < low(i)) then
              cflag = .True.
              newpt(i) = low(i)
           end if
        end do
           
        ! Re-evaluate new position
        call eval_volume(newpt(1), newpt(2), newpt(3), &
             tu, tv, tw, ku, kv, kw, coef, nctlu, nctlv, nctlw, ndim, 1, 1, 1, val)
        
        ! Check if the new function value is lower, 
        ! otherwise adjust the step size
        R = val - X0
        ndist = norm(R, nDim)
        nfval = 0.5*ndist**2
        
        ! Check if the new point satisfies the wolfe condition
        if ( nfval < fval + pgrad * wolfe * step ) then
           dist = ndist
           exit lineloop
        end if
        
        ! Calculate the new step length
        if ( cflag ) then
           ! If the constraints are applied - and the new point
           ! doesn't satisfy the Wolfe conditions, it doesn't make
           ! sense to apply a quadratic approximation
           step = 0.25 * step
        else
           ! c = nfval - fval - pgrad * step is always positive since
           ! nfval - fval > pgrad * wolfe * step > pgrad * step
           c = ( ( nfval - fval ) - pgrad * step )
           step = - step * step * pgrad/( 2.0 * c ) 
           ! This update is always less than the original step length
        end if
     end do lineloop

     if ( m == nLine + 1 ) then
        dist = ndist
        nLSFail = nLSFail + 1
        if (NLSFail > LSFailMax) then ! There is nothing more we can do...
           exit Iteration_loop
        end if
     else
        NLSFail = 0
        ! Check if there has been no change in the coordinates
        p_diff = norm(pt-newpt, 3)
        if (p_diff < eps) then
           exit Iteration_loop
        end if
     end if
     pt = newpt

  end do iteration_loop
     
  ! Set the final values of the parameters and our distance function
  u = pt(1)  
  v = pt(2)
  w = pt(3)
  diff = R

end subroutine point_volume

subroutine curve_curve(t1, k1, coef1, t2, k2, coef2, n1, n2, ndim, Niter, eps, s, t, Diff)

  !*** DESCRIPTION
  !
  !     Written by Gaetan Kenway
  ! 
  !     The function takes the spline defination of a bivariate spline
  !     surface as defined by coef, kx, ky, nx, ny, tx, ty and a point x0 and
  !     determines the u, v positions that minimizes the distance between
  !     the point and the surface. 

  !     Description of Arguments:
  !     Input:
  !     t1      - Knot Vector for Curve 1
  !     k1      - Order for Curve 1
  !     coef1   - Coefficients for Curve 1
  !     t2      - Knot Vector for Curve 2
  !     k2      - Order for Curve 2
  !     coef2   - Coefficients for Curve 2
  !     n1      - Number of coefficients on curve 1
  !     n2      - Number of coefficients on curve 2
  !     Niter   - Integer: Maximum number of iterations
  !     tol     - Real: Tolerance for newton iteration
  !     s       - Real: Initial guess for parameter on Curve 1
  !     t       - Real: Initial guess for parameter on Curve 2

  !     Output:
  !     s       - Real: parameter on Curve 1
  !     t       - Real: parameter on Curve 2
  !     D       - Real: Distance between curve 
  !

  use precision
  implicit none

  ! Input/Output
  integer            , intent(in)     :: n1, n2, k1, k2, ndim
  real(kind=realType), intent(in)     :: t1(n1+k1), t2(n2+k2)
  real(kind=realType), intent(in)     :: coef1(ndim, n1), coef2(ndim, n2)
  real(kind=realType), intent(inout)  :: s, t 
  integer            , intent(in)     :: Niter
  real(kind=realType), intent(in)     :: eps
  real(kind=realType), intent(out)    :: Diff(ndim)

  ! Working
  real(kind=realType) :: val1(ndim), val2(ndim)
  real(kind=realType) :: deriv_c1(ndim), deriv2_c1(ndim)
  real(kind=realType) :: deriv_c2(ndim), deriv2_c2(ndim)
  integer             :: i, m, ii, NLSFail
  real(kind=realType) :: low(2), high(2), pt(2), R(ndim), ndist, fval, nfval, dist
  real(kind=realType) :: hessian(2, 2), grad(2), newpt(2), c
  real(kind=realType) :: pgrad, update(2), step, p_diff
  logical :: flag, cflag

  ! Functions 
  real(kind=realType)                 :: norm
  
  NLSFail = 0

  low(1) = t1(1)
  low(2) = t2(1)
  high(1) = t1(n1+k1)
  high(2) = t2(n2+k2)

  pt(1) = s
  pt(2) = t

  iteration_loop: do ii=1, niter

     call eval_curve(pt(1), t1, k1, coef1, n1, ndim, 1, val1)
     call eval_curve_deriv(pt(1), t1, k2, coef1, n1, ndim, deriv_c1)
     call eval_curve_deriv2(pt(1), t1, k2, coef1, n1, ndim, deriv2_c1)
     
     call eval_curve(pt(2), t2, k2, coef2, n2, ndim, 1, val2)
     call eval_curve_deriv(pt(2), t2, k2, coef2, n2, ndim, deriv_c2)
     call eval_curve_deriv2(pt(2), t2, k2, coef2, n2, ndim, deriv2_c2)

     ! Distance is R, "function value" fval is what we minimize
     R = val1-val2
     nDist = norm(R, nDim)
     fval = 0.5*nDist**2

     ! Calculate the Gradient
     grad(1) = dot_product(R, deriv_c1)
     grad(2) = dot_product(R, -deriv_c2)

     ! Calculate the Hessian
     hessian(1, 1) = dot_product(deriv_c1, deriv_c1) + dot_product(R, deriv2_c1)
     hessian(1, 2) = dot_product(deriv_c1, -deriv_c2)
     hessian(2, 1) = hessian(1, 2)
     hessian(2, 2) = dot_product(-deriv_c2, -deriv_c2) + dot_product(R, -deriv2_c2)

     ! Bounds Checking
     do i=1, 2
        flag = .False.
        if (pt(i) < low(i)+eps .and. grad(i) >= 0.0) then
           flag = .True.
           pt(i) = low(i)
        end if
        
        if (pt(i) > high(i)-eps .and. grad(i) <= 0.0) then
           flag = .True.
           pt(i) = high(i)
        end if
        
        if ( flag ) then
           grad(i) = 0.0
           hessian(:, i) = 0.0
           hessian(i, :) = 0.0
           hessian(i, i) = 1.0
        end if
     end do

     ! Zero-cosine check...slightly modifed from The NURBS Book
     if (norm(grad,2) < eps) then
        exit iteration_loop
     end if

     ! Invert the hessian, compute the update and the projected gradient
     call solve_2by2(hessian, grad, update)

     update = -update
     pgrad = dot_product(update, grad)
 
     !Check that this is a descent direction - 
     !otherwise use the negative gradient    
     if ( pgrad >= 0.0 ) then
        update = -grad/norm(grad, 2)
        pgrad = dot_product(update, grad)
     end if
     
     step = 1.0
     nDist = 0.0
   
     lineloop: do m=1, nLine
        newpt = pt + step * update
        cflag = .False. ! Check if the constraints are applied
        ! Check if the new point exceeds the bounds
        do i=1, 2
           if (newpt(i) > high(i)) then
              cflag = .True.
              newpt(i) = high(i)
           else if (newpt(i) < low(i)) then
              cflag = .True.
              newpt(i) = low(i)
           end if
        end do
           
        ! Re-evaluate new position
        call eval_curve(newPt(1), t1, k1, coef1, n1, ndim, 1, val1)
        call eval_curve(newPt(2), t2, k2, coef2, n2, ndim, 1, val2)

        ! Check if the new function value is lower, 
        ! otherwise adjust the step size
        R = val1 - val2
        ndist = norm(R, ndim)
        nfval = 0.5*ndist**2
     
        ! Check if the new point satisfies the wolfe condition
        if ( nfval < fval + pgrad * wolfe * step ) then
           dist = ndist
           exit lineloop
        end if

        ! Calculate the new step length
        if ( cflag ) then
           ! If the constraints are applied - and the new point
           ! doesn't satisfy the Wolfe conditions, it doesn't make
           ! sense to apply a quadratic approximation
           step = 0.25 * step
        else
           ! c = nfval - fval - pgrad * step is always positive since
           ! nfval - fval > pgrad * wolfe * step > pgrad * step
           c = ( ( nfval - fval ) - pgrad * step )
           step = - step * step * pgrad/( 2.0 * c ) 
           ! This update is always less than the original step length
        end if
     end do lineloop
     
     if ( m == nLine + 1) then
        dist = ndist
        nLSFail = nLSFail + 1
        if (NLSFail > LSFailMax) then
           exit Iteration_loop
        end if
     else
        NLSFail = 0
        ! Check if there has been no change in the coordinates
        p_diff = norm(pt-newpt, 2)
        if (p_diff < eps) then
           exit Iteration_loop
        end if
     end if
     
     pt = newpt
  end do iteration_loop

  s = pt(1)
  t = pt(2)
  diff = R

end subroutine curve_curve

subroutine curve_surface(tc, kc, coefc, tu, tv, ku, kv, coefs, &
     nctlc, nctlu, nctlv, ndim, niter, eps, u, v, s, Diff)

  !***DESCRIPTION
  !
  !     Written by Gaetan Kenway
  !
  !     Abstract: curve_surface attempts to find the minimum distance between 
  !     a curve and a surface. This works for intersections as well
  !
  !     Description of Arguments
  !     Input
  !     ct      - Real, curve knot vector. Length nctlc+kc
  !     kc      - Integer, curve order
  !     coefc   - Real, aray size(ndim, nctlc) coefficients for curve
  !     tu      - Real, Knot vector in u. Length nctlu+ku
  !     tv      - Real, Knot vector in v. Length nctlv+kv
  !     ku      - Integer, order of B-spline in u
  !     kv      - Integer, order of B-spline in v
  !     coefs   - Real, Array of B-spline coefficients  Size (ndim, nctlv, nctlu)
  !     nctlu   - Integer, Number of control points in u
  !     nctlv   - Integer, Number of control points in v
  !     ndim    - Integer, Spatial Dimension
  !     Niter   - Integer, Maximum number of Netwton iterations
  !     eps     - Real - Parametric convergence measure
  !
  !     Ouput 
  !     u       - Real, u parameter where S(u, v) is closest to C(s)
  !     v       - Real, v parameter where S(u, v) is closest to C(s)
  !     s       - Real, s parameter where S(u, v) is closest to C(s)
  !     diff    - Real Array size(ndim) - Distance between C(s)and S(u, v)

  use precision
  implicit none

  ! Input 
  integer            , intent(in)      :: kc, ku, kv, nctlu, nctlv, nctlc, ndim, niter
  real(kind=realType), intent(in)      :: tc(nctlc+kc), tu(nctlu+ku), tv(nctlv+kv)
  real(kind=realType), intent(in)      :: coefc(ndim, nctlc), coefs(ndim, nctlv, nctlu)
  real(kind=realType), intent(in)      :: eps

  ! Output
  real(kind=realType), intent(inout)   :: u, v, s
  real(kind=realType), intent(out)     :: diff(ndim)

  ! Working
  real(kind=realType)  :: val_s(ndim), deriv_s(ndim, 2), deriv2_s(ndim, 2, 2)
  real(kind=realType)  :: val_c(ndim), deriv_c(ndim), deriv2_C(ndim)
  real(kind=realType)  :: dist, hessian(3,3), grad(3), newpt(3), c
  real(kind=realType)  :: pgrad, update(3), step, p_diff
  real(kind=realType)  :: low(3), high(3), pt(3), R(nDim), ndist, fval, nfval
  integer              :: i, m, ii
  integer              :: NLSFail
  logical              :: flag, cflag

  ! Functions     
  real(kind=realType)  :: norm

  NLSFail = 0

  ! Set lower and upper bounds of u,v, s based on knot vector
  low(1) = tu(1)
  low(2) = tv(1)
  low(3) = tc(1)
  high(1) = tu(Nctlu+ku)
  high(2) = tv(Nctlv+kv)
  high(3) = tc(Nctlc+kc)

  pt(1) = u
  pt(2) = v
  pt(3) = s

  iteration_loop: do ii=1, niter
     
     ! Evaluate the surface and the curve
     call eval_surface(pt(1), pt(2), tu, tv, ku, kv, coefs, nctlu, nctlv, &
          ndim, 1, 1, val_s)
     call eval_surface_deriv(pt(1), pt(2), tu, tv, ku, kv, coefs, &
          nctlu, nctlv, ndim, deriv_s)
     call eval_surface_deriv2(pt(1), pt(2), tu, tv, ku, kv, coefs, &
          nctlu, nctlv, ndim, deriv2_s)

     call eval_curve(pt(3), tc, kc, coefc, nctlc, ndim, 1, val_c)
     call eval_curve_deriv(pt(3), tc, kc, coefc, nctlc, ndim, deriv_c)
     call eval_curve_deriv2(pt(3), tc, kc, coefc, nctlc, ndim, deriv2_c)

     ! Distance is R, "function value" fval is what we minimize
     R = val_s - val_c
     nDist = norm(R, nDim)
     fVal = 0.5*nDist**2

     ! Calculate the gradient
     grad(1) = dot_product(R, deriv_s(:,1))
     grad(2) = dot_product(R, deriv_s(:,2))
     grad(3) = dot_product(R, -deriv_c)

     ! Calculate the Hessian
     hessian = 0.0
     hessian(1, 1) = dot_product(deriv_s(:,1), deriv_s(:,1)) + dot_product(R, deriv2_s(:,1,1))
     hessian(1, 2) = dot_product(deriv_s(:,1), deriv_s(:,2)) + dot_product(R, deriv2_s(:,1,2))
     hessian(1, 3) = dot_product(deriv_s(:,1), -deriv_c)

     hessian(2, 1) = hessian(1,2)
     hessian(2, 2) = dot_product(deriv_s(:,2), deriv_s(:,2)) + dot_product(R, deriv2_s(:,2,2))
     hessian(2, 3) = dot_product(deriv_s(:,2), -deriv_c)

     hessian(3, 1) = hessian(1, 3)
     hessian(3, 2) = hessian(2, 3)
     hessian(3, 3) = dot_product(deriv_c, deriv_c) - dot_product(R, deriv2_c)
     
     ! Bounds Checking
     do i=1, 3
        flag = .False.
        if (pt(i) < low(i)+eps .and. grad(i) >= 0.0) then
           flag = .True.
           pt(i) = low(i)
        end if
        
        if (pt(i) > high(i)-eps .and. grad(i) <= 0.0) then
           flag = .True.
           pt(i) = high(i)
        end if
        
        if ( flag ) then
           grad(i) = 0.0
           hessian(:, i) = 0.0
           hessian(i, :) = 0.0
           hessian(i, i) = 1.0
        end if
     end do

     if (norm(grad,3) < eps) then
        exit iteration_loop
     end if

     ! Invert the hessian, compute the update and the projected gradient
     call solve_3by3(hessian, grad, update)

     update = -update
     pgrad = dot_product(update, grad)
 
     !Check that this is a descent direction - 
     !otherwise use the negative gradient    
     if ( pgrad >= 0.0 ) then
        update = -grad/norm(grad, 3)
        pgrad = dot_product(update, grad)
     end if
     
     step = 1.0
     nDist = 0.0
   
     lineloop: do m=1, nLine
        newpt = pt + step * update
        cflag = .False. ! Check if the constraints are applied

        ! Check if the new point exceeds the bounds
        do i=1, 3
           if (newpt(i) > high(i)) then
              cflag = .True.
              newpt(i) = high(i)
           else if (newpt(i) < low(i)) then
              cflag = .True.
              newpt(i) = low(i)
           end if
        end do

        ! Evaluate the new point
        call eval_surface(newPt(1), newPt(2), tu, tv, ku, kv, coefs, &
             nctlu, nctlv, ndim, 1, 1, val_s)
        call eval_curve(newPt(3), tc, kc, coefc, nctlc, ndim, 1, val_c)

        ! Distance is R, "function value" fval is what we minimize
        R = val_s - val_c
        nDist = norm(R, nDim)
        nfVal = 0.5*nDist**2

        ! Check if the new point satisfies the wolfe condition
        if ( nfval < fval + pgrad * wolfe * step ) then
           dist = ndist
           exit lineloop
        end if

        ! Calculate the new step length
        if ( cflag ) then
           ! If the constraints are applied - and the new point
           ! doesn't satisfy the Wolfe conditions, it doesn't make
           ! sense to apply a quadratic approximation
           step = 0.25 * step
        else
           ! c = nfval - fval - pgrad * step is always positive since
           ! nfval - fval > pgrad * wolfe * step > pgrad * step
           c = ( ( nfval - fval ) - pgrad * step )
           step = - step * step * pgrad/( 2.0 * c ) 
           ! This update is always less than the original step length
        end if
     end do lineloop
     
     if ( m == nLine+1 ) then
        dist = ndist
        nLSFail = nLSFail + 1

        if (NLSFail > LSFailMax) then ! There is nothing more we can do...
           exit Iteration_loop
        end if
     else
        NLSFail = 0
        ! Check if there has been no change in the coordinates
        p_diff = norm(pt-newpt, 2)
        if (p_diff < eps) then
           exit Iteration_loop
        end if
     end if

     pt = newpt
  end do iteration_loop

  u = pt(1)
  v = pt(2)
  s = pt(3)
  diff = R

end subroutine curve_surface

! ------------------------------------------------------------------------------------
!              Globalization Functions
! ------------------------------------------------------------------------------------

subroutine point_curve_start(x0, uu, data, nu, ndim, N, u)
  
  !***DESCRIPTION
  !
  !     Written by Gaetan Kenway
  !
  !     Abstract: point_curve_start uses discrete data to determine a good
  !     starting point for the curve projection algorithm

  !     Description of Arguments
  !     Input
  !     x0      - Real, array size (ndim, N), Points we want to globalize
  !     uu      - Real, array size(nu) u-parameter values defining data
  !     data    - Real, array size(ndim, nu) - Data to compare against
  !     nu      - Integer, number of uu data
  !     ndim    - Integer, Spatial dimension
  !     N       - Integer, number of points to check
  !
  !     Ouput
  !     u       - Real, array size(N) - cloested u-parameters

  use precision
  implicit none

  ! Input
  integer              , intent(in) :: nu, ndim, N
  real(kind=realType)  , intent(in) :: x0(ndim, N), uu(nu), data(ndim, nu)
  
  ! Output
  real(kind=realType)  , intent(out) :: u(N)

  ! Working
  real(kind=realType)  :: D, norm
  integer              :: ipt, i

  do ipt=1,N
     D = 1e20
     do i=1,nu
        if (norm(X0(:, ipt)-data(:, i), ndim) < D) then
           u(ipt) = uu(i)
           D = norm(X0(:, ipt)-data(:, i), ndim)
        end if
     end do
  end do

end subroutine point_curve_start

subroutine point_surface_start(x0, uu, vv, data, nu, nv, ndim, N, u, v)
  
  !***DESCRIPTION
  !
  !     Written by Gaetan Kenway
  !
  !     Abstract: point_surface_start uses discrete data to determine a good
  !     starting point for the surface projection algorithm

  !     Description of Arguments
  !     Input
  !     x0      - Real, array size (ndim, N), Points we want to globalize
  !     uu      - Real, array size(nu) u-parameter values defining data
  !     vv      - Real, array size(nv) v-parameter values defining data
  !     data    - Real, array size(ndim, nw, nv, nu) - Data to compare against
  !     nu      - Integer, number of uu data
  !     nv      - Integer, number of vv data
  !     ndim    - Integer, Spatial dimension
  !     N       - Integer, number of points to check
  !
  !     Ouput
  !     u       - Real, array size(N) - cloested u-parameters
  !     v       - Real, array size(N) - cloested v-parameters

  use precision
  implicit none

  ! Input
  integer              , intent(in) :: nu, nv, ndim, N
  real(kind=realType)  , intent(in) :: x0(ndim, N), uu(nu), vv(nv), data(ndim, nu, nv)
  
  ! Output
  real(kind=realType)  , intent(out) :: u(N), v(N)

  ! Working
  real(kind=realType)  :: D, norm
  integer              :: ipt, i, j

  do ipt=1,N
     D = 1e20
     do i=1,nu
        do j=1,nv
           if (norm(X0(:, ipt)-data(:, j, i), ndim) < D) then
              u(ipt) = uu(i)
              v(ipt) = vv(i)
              D = norm(X0(:, ipt)-data(:, j, i), ndim)
           end if
        end do
     end do
  end do

end subroutine point_surface_start

subroutine point_volume_start(x0, uu, vv, ww, data, nu, nv, nw, ndim, N, u, v, w)
  
  !***DESCRIPTION
  !
  !     Written by Gaetan Kenway
  !
  !     Abstract: point_volume_start uses discrete data to determine a good
  !     starting point for the volume projection algorithm

  !     Description of Arguments
  !     Input
  !     x0      - Real, array size (ndim, N), Points we want to globalize
  !     uu      - Real, array size(nu) u-parameter values defining data
  !     vv      - Real, array size(nv) v-parameter values defining data
  !     ww      - Real, array size(nw) w-parameter values defining data
  !     data    - Real, array size(ndim, nw, nv, nu) - Data to compare against
  !     nu      - Integer, number of uu data
  !     nv      - Integer, number of vv data
  !     nw      - Integer, number of ww data
  !     ndim    - Integer, Spatial dimension
  !     N       - Integer, number of points to check
  !
  !     Ouput
  !     u       - Real, array size(N) - cloested u-parameters
  !     v       - Real, array size(N) - cloested v-parameters
  !     w       - Real, array size(N) - cloested w-parameters

  use precision
  implicit none

  ! Input
  integer              , intent(in) :: nu, nv, nw, ndim, N
<<<<<<< HEAD
  real(kind=realType)  , intent(in) :: x0(ndim, N), uu(nu), vv(nv), ww(nw) 
=======
  real(kind=realType)  , intent(in) :: x0(ndim, N), uu(nu), vv(nv), ww(nw)
>>>>>>> c9795f23
  real(kind=realType)  , intent(in) :: data(ndim, nw, nv, nu)
  
  ! Output
  real(kind=realType)  , intent(out) :: u(N), v(N), w(N)

  ! Working
  real(kind=realType)  :: D, norm
  integer              :: ipt, i, j, k

  do ipt=1,N
     D = 1e20
     do i=1,nu
        do j=1,nv
           do k=1,nw
              if (norm(X0(:, ipt)-data(:,k, j, i), ndim) < D) then
                 u(ipt) = uu(i)
                 v(ipt) = vv(j)
                 w(ipt) = ww(k)
                 D = norm(X0(:, ipt)-data(:,k, j, i), ndim)
              end if
           end do
        end do
     end do
  end do

end subroutine point_volume_start

subroutine curve_curve_start(data1, uu1, data2, uu2, nu1, nu2, ndim, s1, s2)
  
  !***DESCRIPTION
  !
  !     Written by Gaetan Kenway
  !
  !     Abstract: point_surface_start uses discrete data to determine a good
  !     starting point for the surface projection algorithm

  !     Description of Arguments
  !     Input
  !     data1   - Real, array size (ndim, nu1), Points from first curve
  !     uu1     - Real, array size (nu1), parameter values from first curve
  !     data2   - Real, array size (ndim, nu2), Points from second curve
  !     uu2     - Real, array size (nu2), parameter values from second curve
  !     nu1     - Integer, number of points in data1
  !     nu2     - Integer, number of points in data2
  !     ndim    - Integer, Spatial dimension
  !
  !     Ouput
  !     s1      - Real, parameter value on curve1
  !     s2      - Real, parameter value on curve2

  use precision
  implicit none

  ! Input
  integer              , intent(in) :: nu1, nu2, ndim
  real(kind=realType)  , intent(in) :: data1(ndim, nu1), uu1(nu1), data2(ndim, nu2), uu2(nu2)
  
  ! Output
  real(kind=realType)  , intent(out) :: s1, s2

  ! Working
  real(kind=realType)  :: D, norm
  integer              :: i, j

  D = 1e20
  do i=1,nu1
     do j=1,nu2
        if (norm(data1(:,i) - data2(:,j), ndim) < D) then
           s1 = uu1(i)
           s2 = uu2(j)
           D = norm(data1(:,i) - data2(:,j), ndim)
        end if
     end do
  end do

end subroutine curve_curve_start

subroutine curve_surface_start(data1, uu1, data2, uu2, vv2, nu1, nu2, nv2, ndim, s, u, v)
  
  !***DESCRIPTION
  !
  !     Written by Gaetan Kenway
  !
  !     Abstract: point_surface_start uses discrete data to determine a good
  !     starting point for the surface projection algorithm

  !     Description of Arguments
  !     Input
  !     data1   - Real, array size (ndim, nu1), Points from curve
  !     uu1     - Real, array size (nu1), parameter values from curve
  !     data2   - Real, array size (ndim, nv2, nu2), Points from surface
  !     uu2     - Real, array size (nu2), u parameter values from surface
  !     vv2     - Real, array size (nv2), v parameter values from surface
  !     nu1     - Integer, number of points in data1
  !     nu2     - Integer, number of u-points in data2
  !     nv2     - Integer, number of v-points in data2
  !     ndim    - Integer, Spatial dimension
  !
  !     Ouput
  !     s       - Real, parameter value on curve
  !     u       - Real, u-parameter value on surface
  !     v       - Real, v-parameter value on surface

  use precision
  implicit none

  ! Input
  integer              , intent(in) :: nu1, nu2, nv2, ndim
  real(kind=realType)  , intent(in) :: data1(ndim, nu1), uu1(nu1)
  real(kind=realtype)  , intent(in) :: data2(ndim, nv2, nu2), uu2(nu2), vv2(nv2)
  
  ! Output
  real(kind=realType)  , intent(out) :: s, u, v

  ! Working
  real(kind=realType)  :: D, norm
  integer              :: i, j, k

  D = 1e20
  do i=1,nu1
     do j=1,nu2
        do k=1,nv2
           if (norm(data1(:,i) - data2(:, k, j), ndim) < D) then
              s = uu1(i)
              u = uu2(j)
              v = vv2(k)
              D = norm(data1(:,i) - data2(:, k, j), ndim)
           end if
        end do
     end do
  end do
end subroutine curve_surface_start

subroutine solve_2by2(A, b, x)
  
  use precision
  implicit none

  ! Solve a 2 x 2 system  -- With NO checking
  real(kind=realType), intent(in) :: A(2, 2), b(2)
  real(kind=realType), intent(out) :: x(2)
  real(kind=realType)         :: idet, det

  det = A(1, 1)*A(2, 2)-A(1, 2)*A(2, 1)
  if (det == 0) then
     X = B
  else
     idet = 1.0/det
     X(1) = idet*(B(1)*A(2, 2) - B(2)*A(1, 2))
     X(2) = idet*(A(1, 1)*B(2) - B(1)*A(2, 1))
  end if

end subroutine solve_2by2

subroutine solve_3by3(A, b, x)

  use precision
  implicit none

  ! Solve a 3 x 3 system  -- With NO checking
  real(kind=realType), intent(in) :: A(3, 3), b(3)
  real(kind=realType), intent(out) :: x(3)
  real(kind=realType)         :: idet

  idet = 1/(A(1,1)*(A(3,3)*A(2,2)-A(3,2)*A(2,3))-A(2,1)*(A(3,3)*A(1,2)-A(3,2)*A(1,3))+A(3,1)*(A(2,3)*A(1,2)-A(2,2)*A(1,3)))
  x(1) = idet*( b(1)*(A(3,3)*A(2,2)-A(3,2)*A(2,3)) - b(2)*(A(3,3)*A(1,2)-A(3,2)*A(1,3)) + b(3)*(A(2,3)*A(1,2)-A(2,2)*A(1,3)))
  x(2) = idet*(-b(1)*(A(3,3)*A(2,1)-A(3,1)*A(2,3)) + b(2)*(A(3,3)*A(1,1)-A(3,1)*A(1,3)) - b(3)*(A(2,3)*A(1,1)-A(2,1)*A(1,3)))
  x(3) = idet*( b(1)*(A(3,2)*A(2,1)-A(3,1)*A(2,2)) - b(2)*(A(3,2)*A(1,1)-A(3,1)*A(1,2)) + b(3)*(A(2,2)*A(1,1)-A(2,1)*A(1,2)))


  ! | a11 a12 a13 |-1             |   a33a22-a32a23  -(a33a12-a32a13)   a23a12-a22a13  |
  ! | a21 a22 a23 |    =  1/DET * | -(a33a21-a31a23)   a33a11-a31a13  -(a23a11-a21a13) |
  ! | a31 a32 a33 |               |   a32a21-a31a22  -(a32a11-a31a12)   a22a11-a21a12  |

  ! DET  =  a11(a33a22-a32a23)-a21(a33a12-a32a13)+a31(a23a12-a22a13)

end subroutine solve_3by3

subroutine line_plane(ia, vc, p0, v1, v2, n, sol, pid, n_sol)

  ! Check a line against multiple planes
  !
  ! ia:   The initial point
  ! vc:   The serach vector from the initial point
  ! p0:   Vectors to the triangle origins
  ! v1:   Vector along the first triangle direction
  ! v2:   Vector along the second triangle direction
  !  n:   Number of triangles to search
  ! sol:  Solution vector - parametric positions + physical coordiantes
  ! nsol: Number of solutions
  !
  ! Solve for the scalars: alpha, beta, gamma such that:
  !    ia + alpha*vc = p0 + beta*v1 + gamma*v2
  !    ia - p0 = [ - vc ; v1 ; v2 ][ alpha ]
  !                                [ beta  ]
  !                                [ gamma ]
  !
  ! alpha >= 0: The point lies above the initial point
  ! alpha  < 0: The point lies below the initial point
  !
  ! The domain of the triangle is defined by: 
  !     beta + gamma = 1
  ! and 
  !     0 < beta, gamma < 1

  use precision
  implicit none 

  ! Input
  integer, intent(in) :: n
  real(kind=realType) , intent(in) :: ia(3), vc(3), p0(3, n), v1(3, n), v2(3, n)

  ! Output
  integer, intent(out) :: n_sol
  real(kind=realType), intent(out) :: sol(6, n)
  integer, intent(out) :: pid(n)

  ! Worling 
  integer :: i
  real(kind=realType) :: A(3, 3), rhs(3), x(3)
  
  A(:, 1) = -vc
  n_sol = 0
  sol(:, :) = 0.0
  do i=1, n
     A(:, 2) = v1(:, i)
     A(:, 3) = v2(:, i)
     rhs = ia-p0(:, i)
     
     call solve_3by3(A, rhs, x)
     
     ! if (x(1) .ge. 0.00 .and. x(1) .le. 1.00 .and. &
     !     x(2) .ge. 0.00 .and. x(2) .le. 1.00 .and. &
     !     x(3) .ge. 0.00 .and. x(3) .le. 1.00 .and. &
     !     x(2)+x(3) .le. 1.00) then

     if  (x(2) .ge. 0.0 .and. x(2) .le. 1.0 .and. &
          x(3) .ge. 0.0 .and. x(3) .le. 1.0 .and. &
          x(2) + x(3) .le. 1.0) then

        n_sol = n_sol + 1
        sol(1:3, n_sol) = x  ! t, u, v parametric locations
        sol(4:6, n_sol) = ia + x(1)*vc ! Actual point value
        pid(n_sol) = i
     end if
  end do
end subroutine line_plane

subroutine plane_line(ia, vc, p0, v1, v2, n, sol, n_sol)

  ! Check a plane against multiple lines

  use precision 
  implicit none 

  ! Input
  integer, intent(in) :: n
  real(kind=realType) , intent(in) :: ia(3, n), vc(3, n), p0(3), v1(3), v2(3)

  ! Output
  integer, intent(out) :: n_sol
  real(kind=realType), intent(out) :: sol(6, n)

  ! Worling 
  integer :: i, ind(n)
  real(kind=realType) :: A(3, 3), rhs(3), x(3)

  n_sol = 0
  sol(:, :) = 0.0
  A(:, 2) = v1(:)
  A(:, 3) = v2(:)
  
  do i=1, n
  
     A(:, 1) = -vc(:, i)
     rhs = ia(:, i)-p0(:)
     
     call solve_3by3(A, rhs, x)
     
     if (x(1) .ge. 0.00 .and. x(1) .le. 1.00 .and. &
         x(2) .ge. 0.00 .and. x(2) .le. 1.00 .and. &
         x(3) .ge. 0.00 .and. x(3) .le. 1.00 .and. &
         x(2)+x(3) .le. 1.00) then

        n_sol = n_sol + 1
        sol(1:3, n_sol) = x  ! t, u, v parametric locations
        sol(4:6, n_sol) = ia(:, i) + x(1)*vc(:, i) ! Actual point value
        ind(n_sol) = i

     end if
  end do
end subroutine plane_line

subroutine point_plane(pt, p0, v1, v2, n, sol, n_sol, best_sol)

  use precision
  implicit none
 
  ! Input
  integer, intent(in) :: n
  real(kind=realType) , intent(in) :: pt(3), p0(3, n), v1(3, n), v2(3, n)

  ! Output
  integer, intent(out) :: n_sol, best_sol
  real(kind=realType), intent(out) :: sol(6, n)

  ! Worling 
  integer :: i, ind(n)
  real(kind=realType) :: A(2, 2), rhs(2), x(2), norm, r(3), D, D0
  

  n_sol = 0
  sol(:, :) = 0.0
  do i=1, n
     A(1, 1) = v1(1, i)**2 + v1(2, i)**2 + v1(3, i)**2
     A(1, 2) = v1(1, i)*v2(1, i) + v1(2, i)*v2(2, i) + v1(3, i)+v2(3, i)
     A(2, 1) = A(1, 2)
     A(2, 2) = v2(1, i)**2 + v2(2, i)**2 + v2(3, i)**2
     r = p0(:, i)-pt
     rhs(1) = r(1)*v1(1, i) + r(2)*v1(2, i) + r(3)*v1(3, i)
     rhs(2) = r(1)*v2(1, i) + r(2)*v2(2, i) + r(3)*v2(3, i)
     
     call solve_2by2(A, rhs, x)
     
     if (x(1) .ge. 0.00 .and. x(1) .le. 1.00 .and. &
         x(2) .ge. 0.00 .and. x(2) .le. 1.00 .and. &
         x(1)+x(2) .le. 1.00) then

        n_sol = n_sol + 1
        sol(2:3, n_sol) = x  ! t, u, v parametric locations
        sol(4:6, n_sol) = 0.0 ! Actual point value
        ind(n_sol) = i
     end if
  end do

  ! Now post-process to get the closest one
  best_sol = 1
  D0 = norm(p0(:, ind(1)) + sol(2, ind(1))*v1(:, ind(1)) + sol(3, ind(1))*v2(:, ind(1)))

  do i=1, n_sol
     D = norm(p0(:, ind(i)) + sol(2, ind(i))*v1(:, ind(i)) + sol(3, ind(i))*v2(:, ind(i)), 3)
     if (D<D0) then
        D0 = D
        best_sol = i
     end if
  end do
end subroutine point_plane

function dotproduct(x1, x2, n)
  use precision 
  implicit none

  real(kind=realType), intent(in) :: x1(n), x2(n)
  integer, intent(in) :: n
  integer :: i

  real(kind=realType) ::  dotproduct 
  dotproduct = 0.0
  do i=1, n
     dotproduct = dotproduct + x1(i)*x2(i)
  end do

end function dotproduct
<|MERGE_RESOLUTION|>--- conflicted
+++ resolved
@@ -1147,11 +1147,7 @@
 
   ! Input
   integer              , intent(in) :: nu, nv, nw, ndim, N
-<<<<<<< HEAD
-  real(kind=realType)  , intent(in) :: x0(ndim, N), uu(nu), vv(nv), ww(nw) 
-=======
   real(kind=realType)  , intent(in) :: x0(ndim, N), uu(nu), vv(nv), ww(nw)
->>>>>>> c9795f23
   real(kind=realType)  , intent(in) :: data(ndim, nw, nv, nu)
   
   ! Output
