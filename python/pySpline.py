--- conflicted
+++ resolved
@@ -1242,30 +1242,15 @@
         """
         return self.getValue(u, v)
 
-<<<<<<< HEAD
-    def insertUKnot(self, u, r):
-        """
-        Insert at knot in tu at u
-        Required:
-=======
     def insertKnot(self, direction, s, r):
         """
         Insert at knot in tu at u
         Required:
             direction : 'u' or 'v' The parametric direction for the split
->>>>>>> 1eba5bc7
             u : Parametric position to split at
             r : The number of times to insert the knot
         Returns: r, the number of times the knot was actually added
         """
-<<<<<<< HEAD
-
-        u = geo_utils.checkInput(u, 'u', float, 0)
-        r = geo_utils.checkInput(r, 'r', int, 0)
-        if u == 0.0:
-            return 
-        if u == 1.0:
-=======
         assert direction in ['u','v'], 'pySpline.surface.splitSurace: direction must be one of \
 \'u\' or \'v\''
 
@@ -1274,58 +1259,11 @@
         if s <= 0.0:
             return 
         if s >= 1.0:
->>>>>>> 1eba5bc7
             return
         
         # This is relatively inefficient, but we'll do it for
         # simplicity just call insertknot for each slice in the
         # v-direction:
-<<<<<<< HEAD
-
-        # Insert once to know how many times it was actually inserted
-        # so we know how big to make the new coef:
-        r, t_new, coef_new, break_pt = pyspline.insertknot(
-            u, r, self.tu, self.ku, self.coef[:,0].T)
-        new_coef = numpy.zeros((self.Nctlu + r, self.Nctlv, self.nDim))
-
-        for j in xrange(self.Nctlv):
-            r, t_new, coef_slice, break_pt = pyspline.insertknot(
-                u, r, self.tu, self.ku, self.coef[:,j].T)
-            new_coef[:,j] = coef_slice.T
-        self.tu = t_new
-        self.Nctlu = self.Nctlu + r
-        self.coef = new_coef
-
-        return r, break_pt
-
-    def insertVKnot(self, v, r):
-        """
-        Insert at knot in tu at u
-        Required:
-            v : Parametric position to split at
-            r : The number of times to insert the knot
-        Returns: r, the number of times the knot was actually added
-            """
-        v = geo_utils.checkInput(v, 'v', float, 0)
-        r = geo_utils.checkInput(r, 'r', int, 0)
-        
-        # This is relatively inefficient, but we'll do it for
-        # simplicity just call insertknot for each slice in the
-        # u-direction:
-
-        # Insert once to know how many times it was actually inserted
-        # so we know how big to make the new coef:
-        r, t_new, coef_new, break_pt = pyspline.insertknot(
-            v, r, self.tv, self.kv, self.coef[0,:].T)
-        new_coef = numpy.zeros((self.Nctlu, self.Nctlv+r, self.nDim))
-
-        for i in xrange(self.Nctlu):
-            r, t_new, coef_slice, break_pt = pyspline.insertknot(
-                v, r, self.tv, self.kv, self.coef[i,:].T)
-            new_coef[i,:] = coef_slice.T
-        self.tv = t_new
-        self.Nctlv = self.Nctlv + r
-=======
         
         if direction == 'u':
             # Insert once to know how many times it was actually inserted
@@ -1353,94 +1291,21 @@
             self.Nctlv = self.Nctlv + r
         # end if
 
->>>>>>> 1eba5bc7
         self.coef = new_coef
 
         return r, break_pt
 
-<<<<<<< HEAD
-    def splitSurfaceU(self, u):
-        """
-        Split surface into two surfaces at parametric location u
-        Required: 
-            u : Parametric position to split at
-=======
     def splitSurface(self, direction, s):
         """
         Split surface into two surfaces at parametric location u
         Required: 
             direction : 'u' or 'v' The parametric direction for the split
             s : Parametric position to split at
->>>>>>> 1eba5bc7
 
         Returns: surf1 and surf2, two pyspline surfaces. surf1
         is the lower part and surf2 is the upper part. 
         """
 
-<<<<<<< HEAD
-        # Special case the start and end
-        if u == 0.0:
-            return None, surface(tu=self.tu.copy(), tv=self.tv.copy(),
-                                 ku=self.ku, kv=self.kv, coef=self.coef.copy())
-        if u == 1.0:
-            return surface(tu=self.tu.copy(), tv=self.tv.copy(),
-                           ku=self.ku, kv=self.kv, coef=self.coef.copy()), None
-        
-        r, break_pt = self.insertUKnot(u, self.ku-1)
-
-        # r is the number of time the knot was actually added
-        s = self.ku-1-r # Back out the multiplicity of the point
-        break_pt = break_pt - s
-
-        # -------- Process the Knot Vectors--------
-        t1 = numpy.hstack((self.tu[0:break_pt+self.ku-1-s].copy(),u))/u
-        t2 = (numpy.hstack((u,self.tu[break_pt:].copy()))-u)/(1.0-u)
-
-        # ------- Proces the Coefficient Arrays
-        coef1 = self.coef[:break_pt,:,:].copy()
-        coef2 = self.coef[break_pt-1:,:,:].copy()
-
-        return surface(tu=t1, tv=self.tv, ku=self.ku, kv=self.kv, coef=coef1),\
-            surface(tu=t2, tv=self.tv, ku=self.ku, kv=self.kv, coef=coef2)
-
-
-    def splitSurfaceV(self, v):
-        """
-        Split surface into two surfaces at parametric location v
-        Required: 
-            v : Parametric position to split at
-
-        Returns: surf1 and surf2, two pyspline surfaces. surf1
-        is the lower part and surf2 is the upper part. 
-        """
-
-        # Special case the start and end
-        if v == 0.0:
-            return None, surface(tu=self.tu.copy(), tv=self.tv.copy(),
-                                 ku=self.ku, kv=self.kv, coef=self.coef.copy())
-        if v == 1.0:
-            return surface(tu=self.tu.copy(), tv=self.tv.copy(),
-                           ku=self.ku, kv=self.kv, coef=self.coef.copy()), None
-        
-
-        r, break_pt = self.insertVKnot(v, self.kv-1)
-        
-        # r is the number of time the knot was actually added
-        s = self.kv-1-r # Back out the multiplicity of the point
-        break_pt = break_pt - s
-
-        # -------- Process the Knot Vectors--------
-        t1 = numpy.hstack((self.tv[0:break_pt+self.kv-1-s].copy(),v))/v
-        t2 = (numpy.hstack((v,self.tv[break_pt:].copy()))-v)/(1.0-v)
-
-        # ------- Proces the Coefficient Arrays
-        coef1 = self.coef[:,:break_pt,:].copy()
-        coef2 = self.coef[:,break_pt-1:,:].copy()
-        
-        return surface(tu=self.tu, tv=t1, ku=self.ku, kv=self.kv, coef=coef1),\
-            surface(tu=self.tu, tv=t2, ku=self.ku, kv=self.kv, coef=coef2)
-
-=======
         assert direction in ['u','v'], 'pySpline.surface.splitSurace: direction must be one of \
 \'u\' or \'v\''
 
@@ -1487,7 +1352,6 @@
             return surface(tu=self.tu, tv=t1, ku=self.ku, kv=self.kv, coef=coef1),\
                 surface(tu=self.tu, tv=t2, ku=self.ku, kv=self.kv, coef=coef2)
         # end if
->>>>>>> 1eba5bc7
 
     def windowSurface(self, uvLow, uvHigh):
         """Create a surface that is windowed by the rectangular
@@ -1505,18 +1369,6 @@
         """
 
         # Do u-low split:
-<<<<<<< HEAD
-        dummy, surf = self.splitSurfaceU(uvLow[0])
-
-        # Do u-high split (and re-normalize the split coordinate)
-        surf, dummy = surf.splitSurfaceU((uvHigh[0]-uvLow[0])/(1.0-uvLow[0]))
-
-        # Do v-low split:
-        dummy, surf = surf.splitSurfaceV(uvLow[1])
-
-        # Do v-high split (and re-normalize the split coordinate)
-        surf, dummy = surf.splitSurfaceV((uvHigh[1]-uvLow[1])/(1.0-uvLow[1]))
-=======
         dummy, surf = self.splitSurface('u',uvLow[0])
 
         # Do u-high split (and re-normalize the split coordinate)
@@ -1527,7 +1379,6 @@
 
         # Do v-high split (and re-normalize the split coordinate)
         surf, dummy = surf.splitSurface('v',(uvHigh[1]-uvLow[1])/(1.0-uvLow[1]))
->>>>>>> 1eba5bc7
 
         return surf
         
